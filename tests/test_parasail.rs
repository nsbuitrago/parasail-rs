use parasail_rs::{Aligner, Matrix, Profile};
use std::thread;

#[test]
pub fn matrix_construction() -> Result<(), Box<dyn std::error::Error>> {
    // default matrix
    Matrix::default();

    // custom matrix
    let mut matrix = Matrix::create(b"ACGT", 3, -2)?;
    println!("Matrix:\n {}", matrix);
    matrix.set_value(2, 2, 100)?;
    println!("Matrix:\n {}", matrix);

    // from name
    let blosum62 = Matrix::from("blosum62")?;

    // convert to PSSM
    let _blosum62_pssm = blosum62.to_pssm(b"ACGT");

    // square matrix from file
    Matrix::from_file("./tests/square.txt")?;

    // pssm from file
    Matrix::from_file("./tests/pssm.txt")?;

    // PSSM
    let pssm_alphabet = "abcdef";
    let values = vec![1, 2, 3, 4, 5, 6, 7, 8];
    let rows = 2;
    Matrix::create_pssm(pssm_alphabet, values, rows)?;

    Ok(())
}

#[test]
pub fn profile_construction() -> Result<(), Box<dyn std::error::Error>> {
    let query = b"ATGGCACTATAA";
    Profile::new(query, false, &Matrix::default())?;

    // with stats
    Profile::new(query, true, &Matrix::default())?;

    Ok(())
}

#[test]
pub fn aligner_construction() {
    // default aligner
    Aligner::new().build();

    // custom aligner
    Aligner::new()
        .matrix(Matrix::default())
        .gap_open(10)
        .gap_extend(1)
        .profile(Profile::default())
        .allow_query_gaps(vec![String::from("prefix"), String::from("suffix")])
        .striped()
        .use_stats()
        .build();
}

#[test]
pub fn global_alignment() -> Result<(), Box<dyn std::error::Error>> {
    let query = b"ACGT";
    let reference = b"ACGT";
    let aligner = Aligner::new().striped().build();
    let result = aligner.align(Some(query), reference)?;

    let checks = query.len() as i32;

    assert_eq!(result.get_score(), checks);
    assert_eq!(result.get_end_query(), checks - 1);
    assert_eq!(result.get_end_ref(), checks - 1);
    assert!(result.is_global());
    assert!(!result.is_local());
    assert!(!result.is_semi_global());
    assert!(result.is_striped());

    Ok(())
}

#[test]
pub fn semi_global_alignment() -> Result<(), Box<dyn std::error::Error>> {
    let query = b"ACGT";
    let reference = b"ACGT";
    let aligner = Aligner::new().semi_global().striped().build();
    let result = aligner.align(Some(query), reference)?;

    let checks = query.len() as i32;

    assert_eq!(result.get_score(), checks);
    assert_eq!(result.get_end_query(), checks - 1);
    assert_eq!(result.get_end_ref(), checks - 1);
    assert!(!result.is_global());
    assert!(!result.is_local());
    assert!(result.is_semi_global());
    assert!(result.is_striped());

    Ok(())
}

#[test]
pub fn local_alignment() -> Result<(), Box<dyn std::error::Error>> {
    let query = b"ACGT";
    let reference = b"ACGT";
    let aligner = Aligner::new().local().striped().build();
    let result = aligner.align(Some(query), reference)?;

    let checks = query.len() as i32;

    assert_eq!(result.get_score(), checks);
    assert_eq!(result.get_end_query(), checks - 1);
    assert_eq!(result.get_end_ref(), checks - 1);
    assert!(!result.is_global());
    assert!(result.is_local());
    assert!(!result.is_semi_global());
    assert!(result.is_striped());

    Ok(())
}

#[test]
pub fn global_with_stats() -> Result<(), Box<dyn std::error::Error>> {
    let query = b"ACGT";
    let reference = b"ACGT";
    let aligner = Aligner::new().use_stats().striped().build();
    let result = aligner.align(Some(query), reference)?;

    let checks = query.len() as i32;
    let n_matches = result.get_matches()?;
    let align_len = result.get_length()?;

    assert_eq!(n_matches, checks);
    assert_eq!(align_len, checks);

    Ok(())
}

#[test]
pub fn semi_global_with_stats() -> Result<(), Box<dyn std::error::Error>> {
    let query = b"ACGT";
    let reference = b"ACGT";
    let aligner = Aligner::new().semi_global().use_stats().striped().build();
    let result = aligner.align(Some(query), reference)?;

    let checks = query.len() as i32;
    let n_matches = result.get_matches()?;
    let align_len = result.get_length()?;

    assert_eq!(n_matches, checks);
    assert_eq!(align_len, checks);

    Ok(())
}

#[test]
pub fn local_with_stats() -> Result<(), Box<dyn std::error::Error>> {
    let query = b"ACGT";
    let reference = b"ACGT";
    let aligner = Aligner::new().local().use_stats().striped().build();
    let result = aligner.align(Some(query), reference)?;

    let checks = query.len() as i32;
    let n_matches = result.get_matches()?;
    let align_len = result.get_length()?;

    assert_eq!(n_matches, checks);
    assert_eq!(align_len, checks);

    Ok(())
}

#[test]
pub fn score_table() -> Result<(), Box<dyn std::error::Error>> {
    // one-off alignment wihthout stats
    let query = b"ACGT";
    let reference = b"ACGT";
    let aligner = Aligner::new().use_table().striped().build();
    let default_score = 1;

    let result = aligner.align(Some(query), reference)?;
    assert!(result.is_table());
    assert!(!result.is_stats());
    assert!(!result.is_stats_table());
    assert_eq!(result.get_score_table()?, default_score);

    // one-off alignment with stats
    let aligner = Aligner::new().use_stats().use_table().striped().build();

    let result = aligner.align(Some(query), reference)?;
    assert!(result.is_stats());
    assert!(result.is_stats_table());
    assert!(result.is_table());
    assert_eq!(result.get_score_table()?, default_score);

    // alignment with profile, without stats
    let custom_score = 3;
    let matrix = Matrix::create(b"ACGT", custom_score, -2)?;
    let profile = Profile::new(query, false, &matrix)?;

    let aligner_w_profile = Aligner::new()
        .profile(profile)
        .use_table()
        .striped()
        .build();

    let result_w_profile = aligner_w_profile.align(None, reference)?;

    assert!(result_w_profile.is_table());
    assert!(!result_w_profile.is_stats());
    assert!(!result_w_profile.is_stats_table());
    assert_eq!(result_w_profile.get_score_table()?, custom_score);

    // // alignment with profile, with stats
    let profile = Profile::new(query, true, &matrix)?;
    let aligner_w_profile = Aligner::new()
        .profile(profile)
        .use_stats()
        .use_table()
        .striped()
        .build();

    let result_w_profile = aligner_w_profile.align(None, reference)?;

    assert!(result_w_profile.is_stats());
    assert!(result_w_profile.is_stats_table());
    assert!(result_w_profile.is_table());
    assert_eq!(result_w_profile.get_score_table()?, custom_score);

    Ok(())
}

#[test]
pub fn matches_table() -> Result<(), Box<dyn std::error::Error>> {
    // one-off alignment wihthout stats
    let query = b"ACGT";
    let reference = b"ACGT";
    let aligner = Aligner::new().use_table().use_stats().striped().build();
    let default_score = 1;

    let result = aligner.align(Some(query), reference)?;
    assert!(result.is_table());
    assert!(result.is_stats());
    assert!(result.is_stats_table());
    assert_eq!(result.get_matches_table()?, default_score);

    Ok(())
}

#[test]
pub fn similar_table() -> Result<(), Box<dyn std::error::Error>> {
    // one-off alignment wihthout stats
    let query = b"ACGT";
    let reference = b"ACGT";
    let aligner = Aligner::new().use_table().use_stats().striped().build();

    let result = aligner.align(Some(query), reference)?;
    assert!(result.is_table());
    assert!(result.is_stats());
    assert!(result.is_stats_table());
    println!("similar table: {:?}", result.get_similar_table()?);

    Ok(())
}

#[test]
pub fn length_table() -> Result<(), Box<dyn std::error::Error>> {
    // one-off alignment wihthout stats
    let query = b"ACGT";
    let reference = b"ACGT";
    let aligner = Aligner::new().use_table().use_stats().striped().build();

    let result = aligner.align(Some(query), reference)?;
    assert!(result.is_table());
    assert!(result.is_stats());
    assert!(result.is_stats_table());
    println!("Length table: {:?}", result.get_length_table()?);

    Ok(())
}

#[test]
pub fn score_row() -> Result<(), Box<dyn std::error::Error>> {
    // one-off alignment wihthout stats
    let query = b"ACGT";
    let reference = b"ACGT";
    let aligner = Aligner::new()
        .use_last_rowcol()
        .use_stats()
        .striped()
        .build();

    let result = aligner.align(Some(query), reference)?;
    assert!(result.is_stats_rowcol());
    assert!(result.is_stats());
    assert!(!result.is_stats_table());
    println!("Score row: {:?}", result.get_score_row()?);

    Ok(())
}

#[test]
pub fn matches_row() -> Result<(), Box<dyn std::error::Error>> {
    // one-off alignment wihthout stats
    let query = b"ACGT";
    let reference = b"ACGT";
    let aligner = Aligner::new()
        .use_last_rowcol()
        .use_stats()
        .striped()
        .build();

    let result = aligner.align(Some(query), reference)?;
    assert!(result.is_stats_rowcol());
    assert!(result.is_stats());
    assert!(!result.is_stats_table());
    println!("Matches row: {:?}", result.get_matches_row()?);

    Ok(())
}

#[test]
pub fn similar_row() -> Result<(), Box<dyn std::error::Error>> {
    // one-off alignment wihthout stats
    let query = b"ACGT";
    let reference = b"ACGT";
    let aligner = Aligner::new()
        .use_last_rowcol()
        .use_stats()
        .striped()
        .build();

    let result = aligner.align(Some(query), reference)?;
    assert!(result.is_stats_rowcol());
    assert!(result.is_stats());
    assert!(!result.is_stats_table());
    println!("Similar row: {:?}", result.get_similar_row()?);

    Ok(())
}

#[test]
pub fn length_row() -> Result<(), Box<dyn std::error::Error>> {
    // one-off alignment wihthout stats
    let query = b"ACGT";
    let reference = b"ACGT";
    let aligner = Aligner::new()
        .use_last_rowcol()
        .use_stats()
        .striped()
        .build();

    let result = aligner.align(Some(query), reference)?;
    assert!(result.is_stats_rowcol());
    assert!(result.is_stats());
    assert!(!result.is_stats_table());
    println!("Length row: {:?}", result.get_length_row());

    Ok(())
}

#[test]
pub fn score_col() -> Result<(), Box<dyn std::error::Error>> {
    // one-off alignment wihthout stats
    let query = b"ACGT";
    let reference = b"ACGT";
    let aligner = Aligner::new()
        .use_last_rowcol()
        .use_stats()
        .striped()
        .build();

    let result = aligner.align(Some(query), reference)?;
    assert!(result.is_stats_rowcol());
    assert!(result.is_stats());
    assert!(!result.is_stats_table());
    println!("Score col: {:?}", result.get_score_col()?);

    Ok(())
}

#[test]
pub fn match_col() -> Result<(), Box<dyn std::error::Error>> {
    // one-off alignment wihthout stats
    let query = b"ACGT";
    let reference = b"ACGT";
    let aligner = Aligner::new()
        .use_last_rowcol()
        .use_stats()
        .striped()
        .build();

    let result = aligner.align(Some(query), reference)?;
    assert!(result.is_stats_rowcol());
    assert!(result.is_stats());
    assert!(!result.is_stats_table());
    println!("Matches col: {:?}", result.get_matches_col()?);

    Ok(())
}

#[test]
pub fn similar_col() -> Result<(), Box<dyn std::error::Error>> {
    // one-off alignment wihthout stats
    let query = b"ACGT";
    let reference = b"ACGT";
    let aligner = Aligner::new()
        .use_last_rowcol()
        .use_stats()
        .striped()
        .build();

    let result = aligner.align(Some(query), reference)?;
    assert!(result.is_stats_rowcol());
    assert!(result.is_stats());
    assert!(!result.is_stats_table());
    println!("Similar col: {:?}", result.get_similar_col()?);

    Ok(())
}

#[test]
pub fn length_col() -> Result<(), Box<dyn std::error::Error>> {
    // one-off alignment wihthout stats
    let query = b"ACGT";
    let reference = b"ACGT";
    let aligner = Aligner::new()
        .use_last_rowcol()
        .use_stats()
        .striped()
        .build();

    let result = aligner.align(Some(query), reference)?;
    assert!(result.is_stats_rowcol());
    assert!(result.is_stats());
    assert!(!result.is_stats_table());
    println!("Length col: {:?}", result.get_length_col()?);

    Ok(())
}

#[test]
pub fn trace_table() -> Result<(), Box<dyn std::error::Error>> {
    let query = b"ACGT";
    let reference = b"ACGT";
    let aligner = Aligner::new().use_trace().striped().build();
    let result = aligner.align(Some(query), reference)?;
    assert!(result.is_trace());
    println!("Trace table: {:?}", result.get_trace_table()?);

    Ok(())
}

// #[test]
// pub fn trace_ins_table() -> Result<(), Box<dyn std::error::Error>> {
//     let query = b"ACGTA";
//     let reference = b"ACGTTA";
//     let aligner = Aligner::new().use_trace().build();
//     let result = aligner.global(query, reference);
//     assert!(result.is_trace());
//     // println!("Trace ins table: {:?}", result.get_trace_ins_table()?);
//
//     Ok(())
// }

// #[test]
// pub fn trace_del_table() -> Result<(), Box<dyn std::error::Error>> {
//     let query = b"ACGT";
//     let reference = b"ACGT";
//     let aligner = Aligner::new().use_trace().build();
//     let result = aligner.global(query, reference);
//     assert!(result.is_trace());
//     println!("Trace del table: {:?}", result.get_trace_del_table()?);
//
//     Ok(())
// }

#[test]
pub fn get_traceback_strings() -> Result<(), Box<dyn std::error::Error>> {
    let query = b"ACGT";
    let reference = b"ACGT";
    let aligner = Aligner::new().use_trace().striped().build();
    let result = aligner.align(Some(query), reference)?;
    let traceback = result.get_traceback_strings(query, reference)?;
    println!("Query:     {}", traceback.query);
    println!("           {}", traceback.comparison);
    println!("Reference: {}", traceback.reference);

    Ok(())
}

#[test]
pub fn print_traceback() -> Result<(), Box<dyn std::error::Error>> {
    let query = b"ACGT";
    let reference = b"ACGT";
    let aligner = Aligner::new().use_trace().striped().build();
    let result = aligner.align(Some(query), reference)?;
    result.print_traceback(query, reference);

    Ok(())
}

#[test]
pub fn get_cigar() -> Result<(), Box<dyn std::error::Error>> {
    let query = b"ACGT";
    let reference = b"ACGT";
    let aligner = Aligner::new().use_trace().striped().build();
    let result = aligner.align(Some(query), reference)?;
    let cigar_string = result.get_cigar(query, reference)?;

    println!("CIGAR: {}", cigar_string);

    Ok(())
}

#[test]
pub fn global_with_profile() -> Result<(), Box<dyn std::error::Error>> {
    let query = b"ACGT";
    let reference = b"ACGT";
    let matrix = Matrix::default();
    let profile = Profile::new(query, true, &matrix)?;

    let aligner = Aligner::new()
        .profile(profile)
        .use_stats()
        .striped()
        .build();

    let result = aligner.align(None, reference)?;
    assert!(result.is_global());
    assert!(result.is_striped());
    assert!(result.is_stats());
    assert!(!result.is_local());
    assert!(!result.is_semi_global());

    Ok(())
}

#[test]
pub fn semi_global_with_profile() -> Result<(), Box<dyn std::error::Error>> {
    let query = b"ACGT";
    let reference = b"ACGT";
    let matrix = Matrix::default();
    let profile = Profile::new(query, true, &matrix)?;

    let aligner = Aligner::new()
        .profile(profile)
        .use_stats()
        .striped()
        .semi_global()
        .build();

    let result = aligner.align(None, reference)?;
    assert!(result.is_semi_global());
    assert!(result.is_striped());
    assert!(result.is_stats());
    assert!(!result.is_local());
    assert!(!result.is_global());

    Ok(())
}

#[test]
pub fn local_with_profile() -> Result<(), Box<dyn std::error::Error>> {
    let query = b"ACGT";
    let reference = b"ACGT";
    let matrix = Matrix::default();
    let profile = Profile::new(query, true, &matrix)?;

    let aligner = Aligner::new()
        .profile(profile)
        .use_stats()
        .striped()
        .local()
        .build();

    let result = aligner.align(None, reference)?;
    assert!(result.is_local());
    assert!(result.is_striped());
    assert!(result.is_stats());
    assert!(!result.is_global());
    assert!(!result.is_semi_global());

    Ok(())
}

#[test]
pub fn multithread_global_alignment() -> Result<(), Box<dyn std::error::Error>> {
    let query = b"ACGT";
    let refs = vec![b"ACGT", b"ACGT"];
    let matrix = Matrix::default();
    let profile = Profile::new(query, true, &matrix)?;

    let aligner = Aligner::new()
        .profile(profile)
        .use_stats()
        .striped()
        .build();

    thread::spawn(move || {
        for reference in refs {
            match &aligner.align(None, reference) {
                Ok(result) => {
                    let score = result.get_score();
                    assert_eq!(score, query.len() as i32);
                }
                Err(e) => {
                    println!("Alignment Error: {}", e);
                }
            }
        }
    })
    .join()
    .unwrap();

    Ok(())
}

#[test]
<<<<<<< HEAD
pub fn test_banded_nw() -> Result<(), Box<dyn std::error::Error>> {
    let query = b"ACGT";
    let reference = b"ACGT";
    let aligner = Aligner::new().bandwith(2).build();
    let result = aligner.banded_nw(query, reference)?;
    let expected_score = query.len() as i32;

    assert_eq!(result.get_score(), expected_score);
=======
pub fn test_ssw_alignment() -> Result<(), Box<dyn std::error::Error>> {
    let query = b"ACGT";
    let reference = b"ACGT";
    let aligner = Aligner::new().build();
    let result = aligner.ssw(Some(query), reference)?;

    let checks = query.len() as u16;
    let end = checks as i32 - 1;
    let start: i32 = 0;

    assert_eq!(result.score(), checks);
    assert_eq!(result.query_end(), end);
    assert_eq!(result.ref_end(), end);
    assert_eq!(result.query_start(), start);
    assert_eq!(result.ref_start(), start);
>>>>>>> 77e9f34c

    Ok(())
}<|MERGE_RESOLUTION|>--- conflicted
+++ resolved
@@ -619,7 +619,6 @@
 }
 
 #[test]
-<<<<<<< HEAD
 pub fn test_banded_nw() -> Result<(), Box<dyn std::error::Error>> {
     let query = b"ACGT";
     let reference = b"ACGT";
@@ -628,7 +627,11 @@
     let expected_score = query.len() as i32;
 
     assert_eq!(result.get_score(), expected_score);
-=======
+
+    Ok(())
+}
+
+#[test]
 pub fn test_ssw_alignment() -> Result<(), Box<dyn std::error::Error>> {
     let query = b"ACGT";
     let reference = b"ACGT";
@@ -644,7 +647,6 @@
     assert_eq!(result.ref_end(), end);
     assert_eq!(result.query_start(), start);
     assert_eq!(result.ref_start(), start);
->>>>>>> 77e9f34c
 
     Ok(())
 }